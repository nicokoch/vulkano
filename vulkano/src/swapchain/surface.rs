--- conflicted
+++ resolved
@@ -328,7 +328,6 @@
         }))
     }
 
-<<<<<<< HEAD
     /// Creates a `Surface` from an iOS `UIView`.
     ///
     /// # Safety
@@ -393,7 +392,16 @@
             let mut output = mem::uninitialized();
             try!(check_errors(vk.CreateMacOSSurfaceMVK(instance.internal_object(), &infos,
                                                        ptr::null(), &mut output)));
-=======
+            output
+        };
+
+        Ok(Arc::new(Surface {
+            instance: instance.clone(),
+            surface: surface,
+            has_swapchain: AtomicBool::new(false),
+        }))
+    }
+
     /// Creates a `Surface` from a `code:nn::code:vi::code:Layer`.
     ///
     /// # Safety
@@ -420,7 +428,6 @@
             let mut output = mem::uninitialized();
             try!(check_errors(vk.CreateViSurfaceNN(instance.internal_object(), &infos,
                                                    ptr::null(), &mut output)));
->>>>>>> 239062a8
             output
         };
 
